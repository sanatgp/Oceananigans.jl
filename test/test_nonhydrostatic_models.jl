--- conflicted
+++ resolved
@@ -87,15 +87,10 @@
             N = (4, 4, 4)
             L = (2π, 3π, 5π)
 
-<<<<<<< HEAD
-            grid = RegularRectilinearGrid(FT, size=N, extent=L)
+            grid = RectilinearGrid(FT, size=N, extent=L)
             model = NonhydrostaticModel(architecture=arch, grid=grid,
                                         buoyancy=SeawaterBuoyancy(), tracers=(:T, :S),
                                         )
-=======
-            grid = RectilinearGrid(FT, size=N, extent=L)
-            model = NonhydrostaticModel(architecture=arch, grid=grid)
->>>>>>> 5573f7ca
 
             u, v, w = model.velocities
             T, S = model.tracers
