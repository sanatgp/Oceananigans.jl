<<<<<<< HEAD
include("utils_for_runtests.jl")

=======
using Test
using Printf
using Random
using Statistics
using LinearAlgebra
using Logging

using CUDA
using MPI
using JLD2
using FFTW
using OffsetArrays
using SeawaterPolynomials

using Oceananigans
using Oceananigans.Architectures
using Oceananigans.Grids
using Oceananigans.Operators
using Oceananigans.Advection
using Oceananigans.BoundaryConditions
using Oceananigans.Fields
using Oceananigans.Coriolis
using Oceananigans.BuoyancyModels
using Oceananigans.Forcings
using Oceananigans.Solvers
using Oceananigans.Models
using Oceananigans.Simulations
using Oceananigans.Diagnostics
using Oceananigans.OutputWriters
using Oceananigans.TurbulenceClosures
using Oceananigans.AbstractOperations
using Oceananigans.Distributed
using Oceananigans.Logger
using Oceananigans.Units
using Oceananigans.Utils
using Oceananigans.Architectures: device # to resolve conflict with CUDA.device

using Dates: DateTime, Nanosecond
using TimesDates: TimeDate
using Statistics: mean
using LinearAlgebra: norm
using NCDatasets: Dataset
using KernelAbstractions: @kernel, @index, Event

import Oceananigans.Fields: interior
import Oceananigans.Utils: launch!, datatuple

Logging.global_logger(OceananigansLogger())

#####
##### Testing parameters
#####

float_types = (Float32, Float64)

closures = (
    :IsotropicDiffusivity,
    :AnisotropicDiffusivity,
    :AnisotropicBiharmonicDiffusivity,
    :TwoDimensionalLeith,
    :SmagorinskyLilly,
    :AnisotropicMinimumDissipation,
    :HorizontallyCurvilinearAnisotropicDiffusivity,
    :HorizontallyCurvilinearAnisotropicBiharmonicDiffusivity,
    :ConvectiveAdjustmentVerticalDiffusivity
)

#####
##### Run tests!
#####

CUDA.allowscalar(true)

include("data_dependencies.jl")
include("utils_for_runtests.jl")

archs = test_architectures()

group = get(ENV, "TEST_GROUP", :all) |> Symbol

>>>>>>> 6dcf6ffd
@testset "Oceananigans" begin
    if group == :unit || group == :all
        @testset "Unit tests" begin
            include("test_grids.jl")
            include("test_operators.jl")
            include("test_boundary_conditions.jl")
            include("test_field.jl")
            include("test_reduced_field.jl")
            include("test_averaged_field.jl")
            include("test_kernel_computed_field.jl")
            include("test_halo_regions.jl")
            include("test_coriolis.jl")
            include("test_buoyancy.jl")
            include("test_stokes_drift.jl")
            include("test_utils.jl")
        end
    end

    if group == :solvers || group == :all
        @testset "Solvers" begin
            include("test_batched_tridiagonal_solver.jl")
            include("test_preconditioned_conjugate_gradient_solver.jl")
            include("test_poisson_solvers.jl")
        end
    end

    if group == :time_stepping_1 || group == :all
        @testset "Model and time stepping tests (part 1)" begin
            include("test_nonhydrostatic_models.jl")
            include("test_time_stepping.jl")
        end
    end

    if group == :time_stepping_2 || group == :all
        @testset "Model and time stepping tests (part 2)" begin
            include("test_boundary_conditions_integration.jl")
            include("test_forcings.jl")
            include("test_turbulence_closures.jl")
            include("test_dynamics.jl")
        end
    end

    if group == :shallow_water || group == :all
        include("test_shallow_water_models.jl")
    end

    if group == :hydrostatic_free_surface || group == :all
        @testset "HydrostaticFreeSurfaceModel tests" begin
            include("test_hydrostatic_free_surface_models.jl")
            include("test_hydrostatic_free_surface_immersed_boundaries.jl")
            include("test_vertical_vorticity_field.jl")
            include("test_implicit_free_surface_solver.jl")
            include("test_hydrostatic_free_surface_immersed_boundaries_apply_surf_bc.jl")
        end
    end

    if group == :abstract_operations || group == :all
        @testset "AbstractOperations and broadcasting tests" begin
            include("test_abstract_operations.jl")
            include("test_computed_field.jl")
            include("test_broadcasting.jl")
        end
    end

    if group == :simulation || group == :all
        @testset "Simulation tests" begin
            include("test_simulations.jl")
            include("test_diagnostics.jl")
            include("test_output_writers.jl")
            include("test_output_readers.jl")
            include("test_lagrangian_particle_tracking.jl")
        end
    end

    if group == :cubed_sphere || group == :all
        @testset "Cubed sphere tests" begin
            include("test_cubed_spheres.jl")
            include("test_cubed_sphere_halo_exchange.jl")
            include("test_cubed_sphere_circulation.jl")
        end
    end

    if group == :distributed || group == :all
        MPI.Initialized() || MPI.Init()
        include("test_distributed_models.jl")
        include("test_distributed_poisson_solvers.jl")
    end

    if group == :regression || group == :all
        include("test_regression.jl")
    end

    if group == :scripts || group == :all
        @testset "Scripts" begin
            include("test_validation.jl")
        end
    end

    if group == :convergence
        include("test_convergence.jl")
    end
end<|MERGE_RESOLUTION|>--- conflicted
+++ resolved
@@ -1,7 +1,3 @@
-<<<<<<< HEAD
-include("utils_for_runtests.jl")
-
-=======
 using Test
 using Printf
 using Random
@@ -82,7 +78,6 @@
 
 group = get(ENV, "TEST_GROUP", :all) |> Symbol
 
->>>>>>> 6dcf6ffd
 @testset "Oceananigans" begin
     if group == :unit || group == :all
         @testset "Unit tests" begin
