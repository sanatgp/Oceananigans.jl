using NCDatasets
using StructArrays

struct TestParticle{T}
    x :: T
    y :: T
    z :: T
    u :: T
    v :: T
    w :: T
    s :: T
end

function run_simple_particle_tracking_tests(arch, timestepper)
    topo = (Periodic, Periodic, Bounded)
    domain = (x=(-1, 1), y=(-1, 1), z=(-1, 1))
<<<<<<< HEAD
    grid = RectilinearGrid(topology=topo, size=(5, 5, 5); domain...)
=======
    grid = RectilinearGrid(topology=topo, size=(5, 5, 5), architecture=arch; domain...)
>>>>>>> 5573f7ca

    P = 10
    xs = convert(array_type(arch), zeros(P))
    ys = convert(array_type(arch), zeros(P))
    zs = convert(array_type(arch), 0.5*ones(P))

    # Test first constructor
    lagrangian_particles = LagrangianParticles(x=xs, y=ys, z=zs)
    @test lagrangian_particles isa LagrangianParticles

    us = convert(array_type(arch), zeros(P))
    vs = convert(array_type(arch), zeros(P))
    ws = convert(array_type(arch), zeros(P))
    ss = convert(array_type(arch), zeros(P))

    particles = StructArray{TestParticle}((xs, ys, zs, us, vs, ws, ss))

    velocities = VelocityFields(arch, grid)
    u, v, w = velocities
    speed = ComputedField(√(u*u + v*v + w*w))

    tracked_fields = merge(velocities, (s=speed,))

    # Test second constructor
    lagrangian_particles = LagrangianParticles(particles; tracked_fields)
    @test lagrangian_particles isa LagrangianParticles

    model = NonhydrostaticModel(architecture=arch, grid=grid, timestepper=timestepper,
                                velocities=velocities, particles=lagrangian_particles)

    set!(model, u=1, v=1)

    sim = Simulation(model, Δt=1e-2, stop_iteration=1)

    jld2_filepath = "test_particles.jld2"
    sim.output_writers[:particles_jld2] =
        JLD2OutputWriter(model, (particles=model.particles,), prefix="test_particles", schedule=IterationInterval(1))

    nc_filepath = "test_particles.nc"
    sim.output_writers[:particles_nc] =
        NetCDFOutputWriter(model, model.particles, filepath=nc_filepath, schedule=IterationInterval(1))

    sim.output_writers[:checkpointer] = Checkpointer(model, schedule=IterationInterval(1),
                                                     dir = ".", prefix = "particles_checkpoint")

    run!(sim)

    @test length(model.particles) == P
    @test size(model.particles) == (P,)
    @test propertynames(model.particles.properties) == (:x, :y, :z, :u, :v, :w, :s)

    x = convert(array_type(arch), model.particles.properties.x)
    y = convert(array_type(arch), model.particles.properties.y)
    z = convert(array_type(arch), model.particles.properties.z)
    u = convert(array_type(arch), model.particles.properties.u)
    v = convert(array_type(arch), model.particles.properties.v)
    w = convert(array_type(arch), model.particles.properties.w)
    s = convert(array_type(arch), model.particles.properties.s)

    @test size(x) == (P,)
    @test size(y) == (P,)
    @test size(z) == (P,)
    @test size(u) == (P,)
    @test size(v) == (P,)
    @test size(w) == (P,)
    @test size(s) == (P,)

    @test all(x .≈ 0.01)
    @test all(y .≈ 0.01)
    @test all(z .≈ 0.5)
    @test all(u .≈ 1)
    @test all(v .≈ 1)
    @test all(w .≈ 0)
    @test all(s .≈ √2)

    # Test NetCDF output is correct.
    ds = NCDataset(nc_filepath)
    x, y, z = ds["x"], ds["y"], ds["z"]
    u, v, w, s = ds["u"], ds["v"], ds["w"], ds["s"]

    @test size(x) == (P, 2)
    @test size(y) == (P, 2)
    @test size(z) == (P, 2)
    @test size(u) == (P, 2)
    @test size(v) == (P, 2)
    @test size(w) == (P, 2)
    @test size(s) == (P, 2)

    @test all(x[:, end] .≈ 0.01)
    @test all(y[:, end] .≈ 0.01)
    @test all(z[:, end] .≈ 0.5)
    @test all(u[:, end] .≈ 1)
    @test all(v[:, end] .≈ 1)
    @test all(w[:, end] .≈ 0)
    @test all(s[:, end] .≈ √2)

    close(ds)
    rm(nc_filepath)

    # Test JLD2 output is correct
    file = jldopen(jld2_filepath)
    @test haskey(file["timeseries"], "particles")
    @test haskey(file["timeseries/particles"], "0")
    @test haskey(file["timeseries/particles"], "0")

    @test size(file["timeseries/particles/1"].x) == (P,)
    @test size(file["timeseries/particles/1"].y) == (P,)
    @test size(file["timeseries/particles/1"].z) == (P,)
    @test size(file["timeseries/particles/1"].u) == (P,)
    @test size(file["timeseries/particles/1"].v) == (P,)
    @test size(file["timeseries/particles/1"].w) == (P,)
    @test size(file["timeseries/particles/1"].s) == (P,)

    @test all(file["timeseries/particles/1"].x .≈ 0.01)
    @test all(file["timeseries/particles/1"].y .≈ 0.01)
    @test all(file["timeseries/particles/1"].z .≈ 0.5)
    @test all(file["timeseries/particles/1"].u .≈ 1)
    @test all(file["timeseries/particles/1"].v .≈ 1)
    @test all(file["timeseries/particles/1"].w .≈ 0)
    @test all(file["timeseries/particles/1"].s .≈ √2)

    close(file)
    rm(jld2_filepath)

    # Test checkpoint of particle properties
    model.particles.properties.x .= 0
    model.particles.properties.y .= 0
    model.particles.properties.z .= 0
    model.particles.properties.u .= 0
    model.particles.properties.v .= 0
    model.particles.properties.w .= 0
    model.particles.properties.s .= 0

    set!(model, "particles_checkpoint_iteration1.jld2")

    x = convert(array_type(arch), model.particles.properties.x)
    y = convert(array_type(arch), model.particles.properties.y)
    z = convert(array_type(arch), model.particles.properties.z)
    u = convert(array_type(arch), model.particles.properties.u)
    v = convert(array_type(arch), model.particles.properties.v)
    w = convert(array_type(arch), model.particles.properties.w)
    s = convert(array_type(arch), model.particles.properties.s)

    @test model.particles.properties isa StructArray

    @test size(x) == (P,)
    @test size(y) == (P,)
    @test size(z) == (P,)
    @test size(u) == (P,)
    @test size(v) == (P,)
    @test size(w) == (P,)
    @test size(s) == (P,)

    @test all(x .≈ 0.01)
    @test all(y .≈ 0.01)
    @test all(z .≈ 0.5)
    @test all(u .≈ 1)
    @test all(v .≈ 1)
    @test all(w .≈ 0)
    @test all(s .≈ √2)

    return nothing
end

@testset "Lagrangian particle tracking" begin
    for arch in archs, timestepper in (:QuasiAdamsBashforth2, :RungeKutta3)
        @info "  Testing Lagrangian particle tacking [$(typeof(arch)), $timestepper]..."
        run_simple_particle_tracking_tests(arch, timestepper)
    end
end<|MERGE_RESOLUTION|>--- conflicted
+++ resolved
@@ -14,11 +14,7 @@
 function run_simple_particle_tracking_tests(arch, timestepper)
     topo = (Periodic, Periodic, Bounded)
     domain = (x=(-1, 1), y=(-1, 1), z=(-1, 1))
-<<<<<<< HEAD
-    grid = RectilinearGrid(topology=topo, size=(5, 5, 5); domain...)
-=======
     grid = RectilinearGrid(topology=topo, size=(5, 5, 5), architecture=arch; domain...)
->>>>>>> 5573f7ca
 
     P = 10
     xs = convert(array_type(arch), zeros(P))
