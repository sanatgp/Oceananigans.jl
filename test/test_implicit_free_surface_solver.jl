--- conflicted
+++ resolved
@@ -121,19 +121,11 @@
 @testset "Implicit free surface solver tests" begin
     for arch in archs
 
-<<<<<<< HEAD
-        rectilinear_grid = RectilinearGrid(architecture=arch, size = (128, 1, 5),
-                                                  x = (0, 1000kilometers), y = (0, 1), z = (-400, 0),
-                                                  topology = (Bounded, Periodic, Bounded))
-
-        lat_lon_grid = LatitudeLongitudeGrid(architecture=arch, size = (90, 90, 5),
-=======
         rectilinear_grid = RectilinearGrid(arch, size = (128, 1, 5),
                                                   x = (0, 1000kilometers), y = (0, 1), z = (-400, 0),
                                                   topology = (Bounded, Periodic, Bounded))
 
         lat_lon_grid = LatitudeLongitudeGrid(arch, size = (90, 90, 5),
->>>>>>> 04ca8e2f
                                         longitude = (-30, 30),
                                          latitude = (15, 75),
                                                 z = (-4000, 0))
@@ -151,17 +143,11 @@
         pcg_free_surface = ImplicitFreeSurface(solver_method=:PreconditionedConjugateGradient, tolerance=1e-15, maximum_iterations=128^3)
         fft_free_surface = ImplicitFreeSurface(solver_method=:FastFourierTransform)
 
-<<<<<<< HEAD
-        mat_model = HydrostaticFreeSurfaceModel(architecture = arch,
-                                                grid = rectilinear_grid,
+        mat_model = HydrostaticFreeSurfaceModel(grid = rectilinear_grid,
                                                 momentum_advection = nothing,
                                                 free_surface = mat_free_surface)
 
-        pcg_model = HydrostaticFreeSurfaceModel(architecture = arch,
-                                                grid = rectilinear_grid,
-=======
         pcg_model = HydrostaticFreeSurfaceModel(grid = rectilinear_grid,
->>>>>>> 04ca8e2f
                                                 momentum_advection = nothing,
                                                 free_surface = pcg_free_surface)
 
