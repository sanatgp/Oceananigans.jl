module CATKEVerticalDiffusivities

using Adapt
using KernelAbstractions: @kernel, @index

using Oceananigans.Architectures
using Oceananigans.Grids
using Oceananigans.Utils
using Oceananigans.Fields
using Oceananigans.BoundaryConditions: default_prognostic_field_boundary_condition
using Oceananigans.BoundaryConditions: BoundaryCondition, FieldBoundaryConditions, DiscreteBoundaryFunction, FluxBoundaryCondition
using Oceananigans.BuoyancyModels: ∂z_b, top_buoyancy_flux
using Oceananigans.Operators: ℑzᵃᵃᶜ

using Oceananigans.TurbulenceClosures:
    get_closure_ij,
    AbstractTurbulenceClosure,
<<<<<<< HEAD
    Explicit,
    VerticallyImplicit
=======
    AbstractIsotropicDiffusivity,
    ExplicitTimeDiscretization,
    VerticallyImplicitTimeDiscretization
>>>>>>> adffd0cb

import Oceananigans.BoundaryConditions: getbc
import Oceananigans.Utils: with_tracers
import Oceananigans.TurbulenceClosures:
    validate_closure,
    add_closure_specific_boundary_conditions,
    calculate_diffusivities!,
    DiffusivityFields,
    z_viscosity,
    z_diffusivity,
    viscous_flux_ux,
    viscous_flux_uy,
    viscous_flux_uz,
    viscous_flux_vx,
    viscous_flux_vy,
    viscous_flux_vz,
    viscous_flux_wx,
    viscous_flux_wy,
    viscous_flux_wz,
    diffusive_flux_x,
    diffusive_flux_y,
    diffusive_flux_z

function hydrostatic_turbulent_kinetic_energy_tendency end

struct CATKEVerticalDiffusivity{TD, CD, CL, CQ} <: AbstractTurbulenceClosure{TD}
    Cᴰ :: CD
    mixing_length :: CL
    surface_TKE_flux :: CQ
end

function CATKEVerticalDiffusivity{TD}(Cᴰ:: CD,
                                      mixing_length :: CL,
                                      surface_TKE_flux :: CQ) where {TD, CD, CL, CQ}

    return CATKEVerticalDiffusivity{TD, CD, CL, CQ}(Cᴰ, mixing_length, surface_TKE_flux)
end

const CATKEVD = CATKEVerticalDiffusivity

# Support for "ManyIndependentColumnMode"
const CATKEVDArray = AbstractArray{<:CATKEVD}
const FlavorOfCATKE = Union{CATKEVD, CATKEVDArray}

function with_tracers(tracer_names, closure::FlavorOfCATKE)
    :e ∈ tracer_names ||
        throw(ArgumentError("Tracers must contain :e to represent turbulent kinetic energy " *
                            "for `CATKEVerticalDiffusivity`."))

    return closure
end

# Closure tuple sorting
validate_closure(closure_tuple::Tuple) = Tuple(sort(collect(closure_tuple), lt=catke_first))

catke_first(closure1, catke::FlavorOfCATKE) = false
catke_first(catke::FlavorOfCATKE, closure2) = true
catke_first(closure1, closure2) = true

# Two CATKEs?!
catke_first(catke1::FlavorOfCATKE, catke2::FlavorOfCATKE) = error("Can't have two CATKEs in one closure tuple.")

include("mixing_length.jl")
include("surface_TKE_flux.jl")
include("turbulent_kinetic_energy_equation.jl")

for S in (:MixingLength, :SurfaceTKEFlux)
    @eval @inline convert_eltype(::Type{FT}, s::$S) where FT = $S{FT}(; Dict(p => getproperty(s, p) for p in propertynames(s))...)
    @eval @inline convert_eltype(::Type{FT}, s::$S{FT}) where FT = s
end

"""
    CATKEVerticalDiffusivity(FT=Float64;
                             Cᴰ = 2.91,
                             mixing_length = MixingLength{FT}(),
                             surface_TKE_flux = SurfaceTKEFlux{FT}(),
                             warning = true,
                             time_discretization::TD = VerticallyImplicit()) where TD

Returns the `CATKEVerticalDiffusivity` turbulence closure for vertical mixing by
small-scale ocean turbulence based on the prognostic evolution of subgrid
Turbulent Kinetic Energy (TKE).
"""
function CATKEVerticalDiffusivity(FT=Float64;
                                  Cᴰ = 2.91,
                                  mixing_length = MixingLength{FT}(),
                                  surface_TKE_flux = SurfaceTKEFlux{FT}(),
                                  warning = true,
                                  time_discretization::TD = VerticallyImplicit()) where TD

    if warning
        @warn "CATKEVerticalDiffusivity is an experimental turbulence closure that \n" *
              "is unvalidated and whose default parameters are not calibrated for \n" * 
              "realistic ocean conditions or for use in a three-dimensional \n" *
              "simulation. Use with caution and report bugs and problems with physics \n" *
              "to https://github.com/CliMA/Oceananigans.jl/issues."
    end

    Cᴰ = convert(FT, Cᴰ)
    mixing_length = convert_eltype(FT, mixing_length)
    surface_TKE_flux = convert_eltype(FT, surface_TKE_flux)

    return CATKEVerticalDiffusivity{TD}(Cᴰ, mixing_length, surface_TKE_flux)
end

#####
##### Diffusivities and diffusivity fields utilities
#####

function DiffusivityFields(grid, tracer_names, bcs, closure::FlavorOfCATKE)

    default_diffusivity_bcs = (Kᵘ = FieldBoundaryConditions(grid, (Center, Center, Center)),
                               Kᶜ = FieldBoundaryConditions(grid, (Center, Center, Center)),
                               Kᵉ = FieldBoundaryConditions(grid, (Center, Center, Center)))

    bcs = merge(default_diffusivity_bcs, bcs)

    Kᵘ = CenterField(grid, boundary_conditions=bcs.Kᵘ)
    Kᶜ = CenterField(grid, boundary_conditions=bcs.Kᶜ)
    Kᵉ = CenterField(grid, boundary_conditions=bcs.Kᵉ)

    return (; Kᵘ, Kᶜ, Kᵉ)
end        

function calculate_diffusivities!(diffusivities, closure::FlavorOfCATKE, model)

    arch = model.architecture
    grid = model.grid
    velocities = model.velocities
    tracers = model.tracers
    buoyancy = model.buoyancy
    clock = model.clock
    top_tracer_bcs = NamedTuple(c => tracers[c].boundary_conditions.top for c in propertynames(tracers))

    event = launch!(arch, grid, :xyz,
                    calculate_CATKE_diffusivities!,
                    diffusivities, grid, closure, velocities, tracers, buoyancy, clock, top_tracer_bcs,
                    dependencies = device_event(arch))

    wait(device(arch), event)

    return nothing
end

@kernel function calculate_CATKE_diffusivities!(diffusivities, grid, closure::FlavorOfCATKE, args...)
    i, j, k, = @index(Global, NTuple)

    # Ensure this works with "ensembles" of closures, in addition to ordinary single closures
    closure_ij = get_closure_ij(i, j, closure)

    @inbounds begin
        diffusivities.Kᵘ[i, j, k] = Kuᶜᶜᶜ(i, j, k, grid, closure_ij, args...)
        diffusivities.Kᶜ[i, j, k] = Kcᶜᶜᶜ(i, j, k, grid, closure_ij, args...)
        diffusivities.Kᵉ[i, j, k] = Keᶜᶜᶜ(i, j, k, grid, closure_ij, args...)
    end
end

@inline turbulent_velocity(i, j, k, grid, e) = @inbounds sqrt(max(zero(eltype(grid)), e[i, j, k]))

@inline function Kuᶜᶜᶜ(i, j, k, grid, closure, velocities, tracers, buoyancy, clock, top_tracer_bcs)
    u★ = turbulent_velocity(i, j, k, grid, tracers.e)
    ℓu = momentum_mixing_lengthᶜᶜᶜ(i, j, k, grid, closure, velocities, tracers, buoyancy, clock, top_tracer_bcs)
    return ℓu * u★
end

@inline function Kcᶜᶜᶜ(i, j, k, grid, closure, velocities, tracers, buoyancy, clock, top_tracer_bcs)
    u★ = turbulent_velocity(i, j, k, grid, tracers.e)
    ℓc = tracer_mixing_lengthᶜᶜᶜ(i, j, k, grid, closure, velocities, tracers, buoyancy, clock, top_tracer_bcs)
    return ℓc * u★
end

@inline function Keᶜᶜᶜ(i, j, k, grid, closure, velocities, tracers, buoyancy, clock, top_tracer_bcs)
    u★ = turbulent_velocity(i, j, k, grid, tracers.e)
    ℓe = TKE_mixing_lengthᶜᶜᶜ(i, j, k, grid, closure, velocities, tracers, buoyancy, clock, top_tracer_bcs)
    return ℓe * u★
end

#####
##### Viscous flux, diffusive fluxes, plus shenanigans for diffusive fluxes of TKE (eg TKE "transport")
#####

# Special "index type" alternative to Val for dispatch
struct TKETracerIndex{N} end

@inline TKETracerIndex(N) = TKETracerIndex{N}()

@inline function viscous_flux_uz(i, j, k, grid, closure::CATKEVD, clock, velocities, diffusivities, args...)
    Ku = ℑxzᶠᵃᶠ(i, j, k, grid, diffusivities.Kᵘ)
    return - Ku * ∂zᶠᶜᶠ(i, j, k, grid, velocities.u)
end

@inline function viscous_flux_vz(i, j, k, grid, closure::CATKEVD, clock, velocities, diffusivities, args...)
    Kv = ℑyzᵃᶠᶠ(i, j, k, grid, diffusivities.Kᵘ)
    return - Kv * ∂zᶜᶠᶠ(i, j, k, grid, velocities.v)
end

@inline function viscous_flux_wz(i, j, k, grid, closure::CATKEVD, clock, velocities, diffusivities, args...)
    @inbounds Kw = diffusivities.Kᵘ[i, j, k]
    return - Kw * ∂zᶜᶜᶜ(i, j, k, grid, velocities.w)
end

@inline function diffusive_flux_z(i, j, k, grid, closure::CATKEVD, c, tracer_index, clock, diffusivities, args...)
    Kcᶜᶜᶠ = ℑzᵃᵃᶠ(i, j, k, grid, diffusivities.Kᶜ)
    return - Kcᶜᶜᶠ * ∂zᶜᶜᶠ(i, j, k, grid, c)
end

# Diffusive flux of TKE!
@inline function diffusive_flux_z(i, j, k, grid, closure::CATKEVD, e, ::TKETracerIndex, clock, diffusivities, args...)
    Keᶜᶜᶠ = ℑzᵃᵃᶠ(i, j, k, grid, diffusivities.Kᵉ)
    return - Keᶜᶜᶠ * ∂zᶜᶜᶠ(i, j, k, grid, e)
end

# "Translations" for diffusive transport by non-CATKEVD closures
const ATC = AbstractTurbulenceClosure
@inline diffusive_flux_x(i, j, k, grid, clo::ATC, e, ::TKETracerIndex{N}, args...) where N = diffusive_flux_x(i, j, k, grid, clo, e, Val(N), args...)
@inline diffusive_flux_y(i, j, k, grid, clo::ATC, e, ::TKETracerIndex{N}, args...) where N = diffusive_flux_y(i, j, k, grid, clo, e, Val(N), args...)
@inline diffusive_flux_z(i, j, k, grid, clo::ATC, e, ::TKETracerIndex{N}, args...) where N = diffusive_flux_z(i, j, k, grid, clo, e, Val(N), args...)

# Disambiguiate
const AID = AbstractIsotropicDiffusivity
@inline diffusive_flux_x(i, j, k, grid, clo::AID, e, ::TKETracerIndex{N}, args...) where N = diffusive_flux_x(i, j, k, grid, clo, e, Val(N), args...)
@inline diffusive_flux_y(i, j, k, grid, clo::AID, e, ::TKETracerIndex{N}, args...) where N = diffusive_flux_y(i, j, k, grid, clo, e, Val(N), args...)
@inline diffusive_flux_z(i, j, k, grid, clo::AID, e, ::TKETracerIndex{N}, args...) where N = diffusive_flux_z(i, j, k, grid, clo, e, Val(N), args...)

# Shortcuts --- CATKEVD incurs no horizontal transport
@inline viscous_flux_ux(i, j, k, grid, ::CATKEVD, args...) = zero(eltype(grid))
@inline viscous_flux_uy(i, j, k, grid, ::CATKEVD, args...) = zero(eltype(grid))
@inline viscous_flux_vx(i, j, k, grid, ::CATKEVD, args...) = zero(eltype(grid))
@inline viscous_flux_vy(i, j, k, grid, ::CATKEVD, args...) = zero(eltype(grid))
@inline viscous_flux_wx(i, j, k, grid, ::CATKEVD, args...) = zero(eltype(grid))
@inline viscous_flux_wy(i, j, k, grid, ::CATKEVD, args...) = zero(eltype(grid))
@inline diffusive_flux_x(i, j, k, grid, ::CATKEVD, args...) = zero(eltype(grid))
@inline diffusive_flux_y(i, j, k, grid, ::CATKEVD, args...) = zero(eltype(grid))

# Disambiguate
@inline diffusive_flux_x(i, j, k, grid, ::CATKEVD, e, ::TKETracerIndex, args...) = zero(eltype(grid))
@inline diffusive_flux_y(i, j, k, grid, ::CATKEVD, e, ::TKETracerIndex, args...) = zero(eltype(grid))

#####
##### Support for VerticallyImplicit
#####

const VITD = VerticallyImplicit

@inline z_viscosity(closure::FlavorOfCATKE, diffusivities, args...) = diffusivities.Kᵘ

@inline function z_diffusivity(closure::FlavorOfCATKE, ::Val{tracer_index},
                               diffusivities, tracers, args...) where tracer_index

    tke_index = findfirst(name -> name === :e, keys(tracers))

    if tracer_index === tke_index
        return diffusivities.Kᵉ
    else
        return diffusivities.Kᶜ
    end
end

const VerticallyBoundedGrid{FT} = AbstractGrid{FT, <:Any, <:Any, <:Bounded}

@inline diffusive_flux_z(i, j, k, grid, ::VITD, closure::CATKEVD, args...) = zero(eltype(grid))
@inline viscous_flux_uz(i, j, k, grid, ::VITD, closure::CATKEVD, args...) = zero(eltype(grid))
@inline viscous_flux_vz(i, j, k, grid, ::VITD, closure::CATKEVD, args...) = zero(eltype(grid))

@inline function diffusive_flux_z(i, j, k, grid::VerticallyBoundedGrid{FT}, ::VITD, closure::CATKEVD, args...) where FT
    return ifelse(k == 1 || k == grid.Nz+1, # on boundaries, calculate fluxes explicitly
                  diffusive_flux_z(i, j, k, grid, Explicit(), closure, args...),
                  zero(FT))
end

@inline function viscous_flux_uz(i, j, k, grid::VerticallyBoundedGrid{FT}, ::VITD, closure::CATKEVD, args...) where FT
    return ifelse(k == 1 || k == grid.Nz+1, # on boundaries, calculate fluxes explicitly
                  viscous_flux_uz(i, j, k, grid, Explicit(), closure, args...),
                  zero(FT))
end

@inline function viscous_flux_vz(i, j, k, grid::VerticallyBoundedGrid{FT}, ::VITD, closure::CATKEVD, args...) where FT
    return ifelse(k == 1 || k == grid.Nz+1, # on boundaries, calculate fluxes explicitly
                  viscous_flux_vz(i, j, k, grid, Explicit(), closure, args...),
                  zero(FT))
end

@inline function viscous_flux_wz(i, j, k, grid::VerticallyBoundedGrid{FT}, ::VITD, closure::CATKEVD, args...) where FT
    return ifelse(k == 1 || k == grid.Nz+1, # on boundaries, calculate fluxes explicitly
                  viscous_flux_wz(i, j, k, grid, Explicit(), closure, args...),
                  zero(FT))
end


#####
##### Show
#####
Base.show(io::IO, closure::CATKEVD{TD}) where TD =
    print(io, "CATKEVerticalDiffusivity with $(TD.name.name) and parameters: \n" *
              "    Cᴰ = $(closure.Cᴰ), \n" * 
              "    $(closure.mixing_length), \n" *
              "    $(closure.surface_TKE_flux)")

end
<|MERGE_RESOLUTION|>--- conflicted
+++ resolved
@@ -15,14 +15,9 @@
 using Oceananigans.TurbulenceClosures:
     get_closure_ij,
     AbstractTurbulenceClosure,
-<<<<<<< HEAD
+    AbstractScalarDiffusivity,
     Explicit,
     VerticallyImplicit
-=======
-    AbstractIsotropicDiffusivity,
-    ExplicitTimeDiscretization,
-    VerticallyImplicitTimeDiscretization
->>>>>>> adffd0cb
 
 import Oceananigans.BoundaryConditions: getbc
 import Oceananigans.Utils: with_tracers
