--- conflicted
+++ resolved
@@ -36,13 +36,7 @@
     event = loop!(nzval, colptr, rowval, diag, Δt, disp; dependencies=device_event(arch))
     wait(device(arch), event)
 
-<<<<<<< HEAD
-    constr = constructors(arch, M, (colptr, rowval, nzval))
-
-    return nothing
-=======
     constr = constructors(arch, M, N, (colptr, rowval, nzval))
->>>>>>> 5f4332e8
 end
 
 @kernel function _update_diag!(nzval, colptr, rowval, diag, Δt, disp)
@@ -50,13 +44,8 @@
     col = col + disp
     map = 1
     for idx in colptr[col]:colptr[col+1] - 1
-<<<<<<< HEAD
-        if rowval[idx] == col
-            map = idx 
-=======
        if rowval[idx] + disp == col 
            map = idx 
->>>>>>> 5f4332e8
             break
         end
     end
