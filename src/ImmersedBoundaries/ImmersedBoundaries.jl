module ImmersedBoundaries

export ImmerseBoundaryGrid, GridFittedBoundary, GridFittedBottom, 
<<<<<<< HEAD
       solid_node, solid_interface, is_immersed_boundary
=======
       solid_node, solid_interface, is_immersed_boundary,
       is_x_immersed_boundary⁺, is_x_immersed_boundary⁻,
       is_y_immersed_boundary⁺, is_y_immersed_boundary⁻,
       is_z_immersed_boundary⁺, is_z_immersed_boundary⁻
>>>>>>> e825c997

using Adapt

using Oceananigans.Grids
using Oceananigans.Grids: size_summary
using Oceananigans.Operators
using Oceananigans.Fields
using Oceananigans.Utils
using Oceananigans.TurbulenceClosures: AbstractTurbulenceClosure, time_discretization

using Oceananigans.TurbulenceClosures:
    viscous_flux_ux,
    viscous_flux_uy,
    viscous_flux_uz,
    viscous_flux_vx,
    viscous_flux_vy,
    viscous_flux_vz,
    viscous_flux_wx,
    viscous_flux_wy,
    viscous_flux_wz,
    diffusive_flux_x,
    diffusive_flux_y,
    diffusive_flux_z

using Oceananigans.Advection:
    advective_momentum_flux_Uu,
    advective_momentum_flux_Uv,
    advective_momentum_flux_Uw,
    advective_momentum_flux_Vu,
    advective_momentum_flux_Vv,
    advective_momentum_flux_Vw,
    advective_momentum_flux_Wu,
    advective_momentum_flux_Wv,
    advective_momentum_flux_Ww,
    advective_tracer_flux_x,
    advective_tracer_flux_y,
    advective_tracer_flux_z

import Base: show, summary
import Oceananigans.Utils: cell_advection_timescale
import Oceananigans.Grids: architecture, on_architecture, with_halo
import Oceananigans.Coriolis: φᶠᶠᵃ
import Oceananigans.Grids: xnode, ynode, znode, all_x_nodes, all_y_nodes, all_z_nodes

import Oceananigans.Advection:
    _advective_momentum_flux_Uu,
    _advective_momentum_flux_Uv,
    _advective_momentum_flux_Uw,
    _advective_momentum_flux_Vu,
    _advective_momentum_flux_Vv,
    _advective_momentum_flux_Vw,
    _advective_momentum_flux_Wu,
    _advective_momentum_flux_Wv,
    _advective_momentum_flux_Ww,
    _advective_tracer_flux_x,
    _advective_tracer_flux_y,
    _advective_tracer_flux_z

import Oceananigans.TurbulenceClosures:
    _viscous_flux_ux,
    _viscous_flux_uy,
    _viscous_flux_uz,
    _viscous_flux_vx,
    _viscous_flux_vy,
    _viscous_flux_vz,
    _viscous_flux_wx,
    _viscous_flux_wy,
    _viscous_flux_wz,
    _diffusive_flux_x,
    _diffusive_flux_y,
    _diffusive_flux_z,
    κᶠᶜᶜ,
    κᶜᶠᶜ,
    κᶜᶜᶠ,
    νᶜᶜᶜ,
    νᶠᶠᶜ,
    νᶜᶠᶠ,
    νᶠᶜᶠ

export AbstractImmersedBoundary

"""
AbstractImmersedBoundary

Abstract supertype for immersed boundary grids.
"""
abstract type AbstractImmersedBoundary end

struct ImmersedBoundaryGrid{FT, TX, TY, TZ, G, I, Arch} <: AbstractGrid{FT, TX, TY, TZ, Arch}
    architecture :: Arch
    grid :: G
    immersed_boundary :: I
    
    function ImmersedBoundaryGrid{TX, TY, TZ}(grid::G, ib::I) where {TX, TY, TZ, G <: AbstractUnderlyingGrid, I}
        FT = eltype(grid)
        arch = architecture(grid)
        Arch = typeof(arch)
        return new{FT, TX, TY, TZ, G, I, Arch}(arch, grid, ib)
    end
end

function ImmersedBoundaryGrid(grid, ib)
    @warn "ImmersedBoundaryGrid is unvalidated and may produce incorrect results. " *
          "Help validate ImmersedBoundaryGrid by reporting any bugs " *
          "or unexpected behavior to https://github.com/CliMA/Oceananigans.jl/issues."
    
    TX, TY, TZ = topology(grid)
    return ImmersedBoundaryGrid{TX, TY, TZ}(grid, ib)
end

const IBG = ImmersedBoundaryGrid

@inline Base.getproperty(ibg::IBG, property::Symbol) = get_ibg_property(ibg, Val(property))
@inline get_ibg_property(ibg::IBG, ::Val{property}) where property = getfield(getfield(ibg, :grid), property)
@inline get_ibg_property(ibg::IBG, ::Val{:immersed_boundary}) = getfield(ibg, :immersed_boundary)
@inline get_ibg_property(ibg::IBG, ::Val{:grid}) = getfield(ibg, :grid)

@inline architecture(ibg::IBG) = architecture(ibg.grid)

Adapt.adapt_structure(to, ibg::IBG{FT, TX, TY, TZ}) where {FT, TX, TY, TZ} =
    ImmersedBoundaryGrid{TX, TY, TZ}(adapt(to, ibg.grid), adapt(to, ibg.immersed_boundary))

with_halo(halo, ibg::ImmersedBoundaryGrid) = ImmersedBoundaryGrid(with_halo(halo, ibg.grid), ibg.immersed_boundary)


function Base.summary(grid::ImmersedBoundaryGrid)
    FT = eltype(grid)
    TX, TY, TZ = topology(grid)

    return string(size_summary(size(grid)),
                  " ImmersedBoundaryGrid{$FT, $TX, $TY, $TZ} on ", summary(architecture(grid)),
                  " with ", size_summary(halo_size(grid)), " halo")
end

function show(io::IO, g::ImmersedBoundaryGrid)
    return print(io, "ImmersedBoundaryGrid on: \n",
                     "    architecture: $(g.architecture)\n",
                     "            grid: $(summary(g.grid))\n",
                     "   with immersed: ", typeof(g.immersed_boundary))
end

@inline cell_advection_timescale(u, v, w, ibg::ImmersedBoundaryGrid) = cell_advection_timescale(u, v, w, ibg.grid)
@inline φᶠᶠᵃ(i, j, k, ibg::ImmersedBoundaryGrid) = φᶠᶠᵃ(i, j, k, ibg.grid)

@inline xnode(LX, i, ibg::ImmersedBoundaryGrid) = xnode(LX, i, ibg.grid)
@inline ynode(LY, j, ibg::ImmersedBoundaryGrid) = ynode(LY, j, ibg.grid)
@inline znode(LZ, k, ibg::ImmersedBoundaryGrid) = znode(LZ, k, ibg.grid)

@inline xnode(LX, LY, LZ, i, j, k, ibg::ImmersedBoundaryGrid) = xnode(LX, LY, LZ, i, j, k, ibg.grid)
@inline ynode(LX, LY, LZ, i, j, k, ibg::ImmersedBoundaryGrid) = ynode(LX, LY, LZ, i, j, k, ibg.grid)
@inline znode(LX, LY, LZ, i, j, k, ibg::ImmersedBoundaryGrid) = znode(LX, LY, LZ, i, j, k, ibg.grid)

all_x_nodes(loc, ibg::ImmersedBoundaryGrid) = all_x_nodes(loc, ibg.grid)
all_y_nodes(loc, ibg::ImmersedBoundaryGrid) = all_y_nodes(loc, ibg.grid)
all_z_nodes(loc, ibg::ImmersedBoundaryGrid) = all_z_nodes(loc, ibg.grid)

function on_architecture(arch, ibg::ImmersedBoundaryGrid)
    underlying_grid = on_architecture(arch, ibg.grid)

    immersed_boundary = ibg.immersed_boundary isa AbstractArray ?
        arch_array(arch, ibg.immersed_boundary) :
        ibg.immersed_boundary

    return ImmersedBoundaryGrid(underlying_grid, immersed_boundary)
end

include("immersed_grid_metrics.jl")
include("grid_fitted_immersed_boundaries.jl")
include("conditional_fluxes.jl")
include("mask_immersed_field.jl")
include("immersed_fields_reductions.jl")

#####
##### Diffusivities (for VerticallyImplicitTimeDiscretization)
##### (the diffusivities on the immersed boundaries are kept)
#####

for (locate_coeff, loc) in ((:κᶠᶜᶜ, (f, c, c)),
                            (:κᶜᶠᶜ, (c, f, c)),
                            (:κᶜᶜᶠ, (c, c, f)),
                            (:νᶜᶜᶜ, (c, c, c)),
                            (:νᶠᶠᶜ, (f, f, c)),
                            (:νᶠᶜᶠ, (f, c, f)),
                            (:νᶜᶠᶠ, (c, f, f)))

    @eval begin
        @inline $locate_coeff(i, j, k, ibg::IBG{FT}, coeff) where FT =
            ifelse(solid_node(loc..., i, j, k, ibg), $locate_coeff(i, j, k, ibg.grid, coeff), zero(FT))
    end
end

end # module<|MERGE_RESOLUTION|>--- conflicted
+++ resolved
@@ -1,14 +1,10 @@
 module ImmersedBoundaries
 
 export ImmerseBoundaryGrid, GridFittedBoundary, GridFittedBottom, 
-<<<<<<< HEAD
-       solid_node, solid_interface, is_immersed_boundary
-=======
        solid_node, solid_interface, is_immersed_boundary,
        is_x_immersed_boundary⁺, is_x_immersed_boundary⁻,
        is_y_immersed_boundary⁺, is_y_immersed_boundary⁻,
        is_z_immersed_boundary⁺, is_z_immersed_boundary⁻
->>>>>>> e825c997
 
 using Adapt
 
