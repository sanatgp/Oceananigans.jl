--- conflicted
+++ resolved
@@ -30,13 +30,6 @@
 
 """
 
-<<<<<<< HEAD
-@inline Δzᶠᶜᶜ(i, j, k, grid) = Δzᵃᵃᶜ(i, j, k, grid)
-@inline Δzᶜᶠᶜ(i, j, k, grid) = Δzᵃᵃᶜ(i, j, k, grid)
-@inline Δzᶜᶜᶜ(i, j, k, grid) = Δzᵃᵃᶜ(i, j, k, grid)
-
-=======
->>>>>>> 7570aec1
 #####
 ##### "Spacings" in Flat directions for rectilinear grids.
 ##### Here we dispatch all spacings to `one`. This abuse of notation
